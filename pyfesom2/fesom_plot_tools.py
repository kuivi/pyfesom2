# -*- coding: utf-8 -*-
#
# This file is part of pyfesom2
# Original code by Dmitry Sidorenko, 2013
#

import numpy as np
import matplotlib.pyplot as plt

try:
    from mpl_toolkits.basemap import Basemap
except KeyError:
    # dirty hack to avoid KeyError: 'PROJ_LIB' problem with basemap
    import conda
    import os

    conda_file_dir = conda.__file__
    conda_dir = conda_file_dir.split("lib")[0]
    proj_lib = os.path.join(os.path.join(conda_dir, "share"), "proj")
    os.environ["PROJ_LIB"] = proj_lib

    from mpl_toolkits.basemap import Basemap
from matplotlib.colors import LinearSegmentedColormap
from .regriding import fesom2regular
from netCDF4 import Dataset, MFDataset, num2date
import matplotlib as mpl

# mpl.use('Qt5Agg')
# %matplotlib inline
import matplotlib.pylab as plt
import numpy as np
import cartopy.crs as ccrs
import cartopy.feature as cfeature
from cmocean import cm as cmo
from matplotlib import cm
import sys, os

# sys.path.append(os.path.join(os.path.dirname(__file__), "../"))
# import pyfesom2 as pf
from cartopy.util import add_cyclic_point

# from scipy.interpolate import griddata
# import scipy.spatial.qhull as qhull
# from scipy.interpolate import LinearNDInterpolator, CloughTocher2DInterpolator
from cartopy.util import add_cyclic_point

# import xarray as xr
import shapely.vectorized
import joblib
from .transect import *
<<<<<<< HEAD
import matplotlib

def ftriplot(mesh, data2, contours, cmap=[], oce='global', do_cbar=True, mlabels=[0,0,0,0], plabels=[0,0,0,0], extend='both', data_on_elem=0):
    if (cmap==[]):
        cmap=plt.cm.jet
    if (oce=='global'):
        data2=np.copy(data2)

        elem2=mesh.elem[mesh.no_cyclic_elem,:]

        if data_on_elem==0:
            d=data2[elem2].mean(axis=1)
=======
from .ut import mask_ne


def ftriplot(
    mesh,
    data2,
    contours,
    cmap=[],
    oce="global",
    do_cbar=True,
    mlabels=[0, 0, 0, 0],
    plabels=[0, 0, 0, 0],
    extend="both",
    data_on_elem=0,
):
    if cmap == []:
        cmap = plt.cm.jet
    if oce == "global":
        data2 = np.copy(data2)

        elem2 = mesh.elem[mesh.no_cyclic_elem, :]

        if data_on_elem == 0:
            d = data2[elem2].mean(axis=1)
>>>>>>> f86a54ea
        else:
            data2 = data2[mesh.no_cyclic_elem]
            d = data2

        k = [i for (i, val) in enumerate(d) if not np.isnan(val)]
        elem2 = elem2[k, :]

        if data_on_elem == 1:
            data2 = data2[k]

        print("ftriplot, number of dummy points:", len(d) - len(k))
        map = Basemap(projection="robin", lon_0=0)
        x, y = map(mesh.x2, mesh.y2)
        map.drawmapboundary(fill_color="0.9")
        map.drawcoastlines()
        map.drawparallels(np.arange(-90, 90, 30), labels=plabels)  # [1,0,0,0]
        map.drawmeridians(
            np.arange(map.lonmin, map.lonmax + 30, 60), labels=mlabels
        )  # [0,0,0,1]
        # data2[data2>900]=np.nan
        eps = (contours.max() - contours.min()) / 50.0
        data2[data2 <= contours.min()] = contours.min() + eps
        data2[data2 >= contours.max()] = contours.max() - eps
        if data_on_elem:
            im = plt.tripcolor(x, y, elem2, facecolors=data2, cmap=cmap)
        else:
            im = plt.tricontourf(
                x, y, elem2, data2, levels=contours, cmap=cmap, extend=extend
            )
        if do_cbar:
            cbar = map.colorbar(im, "bottom", size="5%", pad="2%")

    # 		n=642155-1
    # 		n=83089-1
    # 		plt.plot(x[n-1], y[n-1], markersize=10, marker='o')
    elif oce == "np":
        data2 = np.copy(data2)
        elem2 = mesh.elem  # [mesh.no_cyclic_elem,:]
        d = data2[elem2].mean(axis=1)
        k = [i for (i, val) in enumerate(d) if not np.isnan(val)]
        elem2 = elem2[k, :]
        print("ftriplot, number of dummy points:", len(d) - len(k))
        map = Basemap(projection="nplaea", boundinglat=45, lon_0=0, resolution="l")
        x, y = map(mesh.x2, mesh.y2)
        map.drawcoastlines()
        map.drawparallels(np.arange(-80.0, 81.0, 20.0), labels=plabels)
        map.drawmeridians(np.arange(-180.0, 181.0, 20.0), labels=mlabels)  # [0,1,0,0]
        map.drawmapboundary(fill_color="0.9")
        map.fillcontinents(color=".7", lake_color=".7")
        # data2[data2>900]=np.nan
        eps = (contours.max() - contours.min()) / 100.0
        data2[data2 <= contours.min()] = contours.min() + eps
        data2[data2 >= contours.max()] = contours.max() - eps
        im = plt.tricontourf(
            x, y, elem2, data2, levels=contours, cmap=cmap, extend=extend
        )
        if do_cbar:
            cbar = map.colorbar(im, "bottom", size="5%", pad="2%")
    elif oce == "sp":
        data2 = np.copy(data2)
        elem2 = mesh.elem  # [mesh.no_cyclic_elem,:]
        d = data2[elem2].mean(axis=1)
        k = [i for (i, val) in enumerate(d) if not np.isnan(val)]
        elem2 = elem2[k, :]
        print("ftriplot, number of dummy points:", len(d) - len(k))
        map = Basemap(projection="splaea", boundinglat=-20, lon_0=180, resolution="l")
        x, y = map(mesh.x2, mesh.y2)
        map.drawcoastlines()
        map.drawparallels(np.arange(-80.0, 81.0, 20.0), labels=plabels)
        map.drawmeridians(np.arange(-180.0, 181.0, 20.0), labels=mlabels)
        map.drawmapboundary(fill_color="0.9")
        map.fillcontinents(color=".7", lake_color=".7")
        # data2[data2>900]=np.nan
        eps = (contours.max() - contours.min()) / 100.0
        data2[data2 <= contours.min()] = contours.min() + eps
        data2[data2 >= contours.max()] = contours.max() - eps
        im = plt.tricontourf(
            x, y, elem2, data2, levels=contours, cmap=cmap, extend=extend
        )
        if do_cbar:
            cbar = map.colorbar(im, "bottom", size="5%", pad="2%")
    return (im, map, cbar if (do_cbar) else False)


def wplot_xy(xx, yy, zz, contours, cmap=[], do_cbar=True, oce="global"):
    import numpy as np
    import matplotlib.pyplot as plt
    from mpl_toolkits.basemap import Basemap
    from matplotlib.colors import LinearSegmentedColormap

    if cmap == []:
        cmap = plt.cm.jet
    eps = (contours.max() - contours.min()) / 100.0
    zz[zz <= contours.min()] = contours.min() + eps
    zz[zz >= contours.max()] = contours.max() - eps

    if oce == "global":

        map = Basemap(projection="robin", lon_0=0, llcrnrlon=-180.0, urcrnrlon=180.0)
        xxx, yyy = map(xx, yy)

        map.drawmapboundary(fill_color="0.9")
        map.drawcoastlines()
        map.fillcontinents(color=".7", lake_color=".7")
        map.drawparallels(np.arange(-90, 90, 45), labels=[1, 0, 0, 0])
        map.drawmeridians([-120.0, 0.0, 120.0], labels=[0, 0, 0, 1])
        im = plt.contourf(xxx, yyy, zz, levels=contours, cmap=cmap, extend="both")
        if do_cbar:
            cbar = map.colorbar(im, "bottom", size="5%", pad="2%")
            return (im, map, cbar)
        else:
            return (im, map)
    elif oce == "np":
        map = Basemap(projection="nplaea", boundinglat=45, lon_0=0, resolution="l")
        xxx, yyy = map(xx, yy)

        map.drawmapboundary(fill_color="0.9")
        map.drawcoastlines()
        map.fillcontinents(color=".7", lake_color=".7")
        map.drawparallels(np.arange(-80.0, 81.0, 20.0), labels=[0, 0, 0, 0])
        map.drawmeridians(
            np.arange(-180.0, 181.0, 20.0), labels=[0, 0, 0, 0]
        )  # [0,1,0,0]
        im = plt.contourf(xxx, yyy, zz, levels=contours, cmap=cmap, extend="both")
        if do_cbar:
            cbar = map.colorbar(im, "bottom", size="5%", pad="2%")
            return (im, map, cbar)
        else:
            return (im, map)
    elif oce == "sp":
        map = Basemap(projection="splaea", boundinglat=-20, lon_0=180, resolution="l")
        xxx, yyy = map(xx, yy)

        map.drawmapboundary(fill_color="0.9")
        map.drawcoastlines()
        map.fillcontinents(color=".7", lake_color=".7")
        map.drawparallels(np.arange(-80.0, 81.0, 20.0), labels=[0, 0, 0, 0])
        map.drawmeridians(np.arange(-180.0, 181.0, 20.0), labels=[0, 0, 0, 0])
        im = plt.contourf(xxx, yyy, zz, levels=contours, cmap=cmap, extend="both")
        if do_cbar:
            cbar = map.colorbar(im, "bottom", size="5%", pad="2%")
            return (im, map, cbar)
        else:
            return (im, map)


def wplot_yz(y, z, v, contours, cmap=[]):
    import numpy as np
    import matplotlib.pyplot as plt
    from matplotlib.colors import LinearSegmentedColormap

    if cmap == []:
        cmap = plt.cm.jet

    im = plt.contourf(y, z, v, levels=contours, cmap=cmap, extend="both")
    cbar = plt.colorbar(orientation="horizontal")
    plt.grid()
    return (im, cbar)


def movingaverage(interval, window_size):
    import numpy as np

    window = np.ones(int(window_size)) / float(window_size)
    ret = list(interval)
    for i in range(window_size):
        ret = ret + [ret[-1]]
    ret = np.convolve(np.array(ret), window, "valid")
    return ret


def plot(
    mesh,
    data,
    cmap=None,
    influence=80000,
    box=[-180, 180, -89, 90],
    res=[360, 180],
    interp="nn",
    mapproj="merc",
    levels=None,
    ptype="cf",
    units=None,
    figsize=(10, 10),
    rowscol=(1, 1),
    titles=None,
    distances_path=None,
    inds_path=None,
    qhull_path=None,
    basepath=None,
):
    """
    Plots interpolated 2d field on the map.

    Parameters
    ----------
    mesh: mesh object
        FESOM2 mesh object
    data: np.array or list of np.arrays
        FESOM 2 data on nodes (for u,v,u_ice and v_ice one have to first interpolate from elements to nodes).
        Can be ether one np.ndarray or list of np.ndarrays.
    cmap: str
        Name of the colormap from cmocean package or from the standard matplotlib set.
        By default `Spectral_r` will be used.
    influence: float
        Radius of influence for interpolation, in meters.
    box: list
        Map boundaries in -180 180 -90 90 format that will be used for interpolation (default [-180 180 -89 90]).
    res: list
        Number of points along each axis that will be used for interpolation (for lon and lat),
        default [360, 180].
    interp: str
        Interpolation method. Options are 'nn' (nearest neighbor), 'idist' (inverce distance), "linear" and "cubic".
    mapproj: str
        Map projection. Options are Mercator (merc), Plate Carree (pc),
        North Polar Stereo (np), South Polar Stereo (sp),  Robinson (rob)
    levels: list
        Levels for contour plot in format min max numberOfLevels.
        If not provided min/max values from data will be used with 40 levels.
    ptype: str
        Plot type. Options are contourf (\'cf\') and pcolormesh (\'pcm\')
    units: str
        Units for color bar.
    figsize: tuple
        figure size in inches
    rowscol: tuple
        number of rows and columns.
    titles: str or list
        Title of the plot (if string) or subplots (if list of strings)
    distances_path : string
        Path to the file with distances. If not provided and dumpfile=True, it will be created.
    inds_path : string
        Path to the file with inds. If not provided and dumpfile=True, it will be created.
    qhull_path : str
         Path to the file with qhull (needed for linear and cubic interpolations). If not provided and dumpfile=True, it will be created.
    basepath: str
        path where to store additional interpolation files. If None (default),
        the path of the mesh will be used.
    """
    if not isinstance(data, list):
        data = [data]
    if titles:
        if not isinstance(titles, list):
            titles = [titles]
        if len(titles) != len(data):
            raise ValueError(
                "The number of titles do not match the number of data fields, please adjust titles (or put to None)")

    if (rowscol[0] * rowscol[1]) < len(data):
        raise ValueError(
            "Number of rows*columns is smaller than number of data fields, please adjust rowcol.")

    if cmap:
        if isinstance(cmap, (matplotlib.colors.Colormap)):
            colormap = cmap
        elif cmap in cmo.cmapnames:
            colormap = cmo.cmap_d[cmap]
        elif cmap in plt.cm.datad:
            colormap = plt.get_cmap(cmap)
        else:
            raise ValueError(
                "Get unrecognised name for the colormap `{}`. Colormaps should be from standard matplotlib set of from cmocean package.".format(
                    cmap
                )
            )
    else:
        colormap = plt.get_cmap("Spectral_r")

    radius_of_influence = influence

    left, right, down, up = box
    lonNumber, latNumber = res

    # flf = Dataset(ifile)
    lonreg = np.linspace(left, right, lonNumber)
    latreg = np.linspace(down, up, latNumber)
    lonreg2, latreg2 = np.meshgrid(lonreg, latreg)

    interpolated = []
    for datainstance in data:

        if interp == "nn":
            ofesom = fesom2regular(
                datainstance,
                mesh,
                lonreg2,
                latreg2,
                distances_path=distances_path,
                inds_path=inds_path,
                radius_of_influence=radius_of_influence,
                basepath=basepath,
            )
            interpolated.append(ofesom)
        elif interp == "idist":
            ofesom = fesom2regular(
                datainstance,
                mesh,
                lonreg2,
                latreg2,
                distances_path=distances_path,
                inds_path=inds_path,
                radius_of_influence=radius_of_influence,
                how="idist",
                k=5,
                basepath=basepath,
            )
            interpolated.append(ofesom)
        elif interp == "linear":
            ofesom = fesom2regular(
                datainstance,
                mesh,
                lonreg2,
                latreg2,
                how="linear",
                qhull_path=qhull_path,
                basepath=basepath,
            )
            interpolated.append(ofesom)
        elif interp == "cubic":
            ofesom = fesom2regular(
                datainstance, mesh, lonreg2, latreg2, basepath=basepath, how="cubic"
            )
            interpolated.append(ofesom)

    # nearth = cfeature.NaturalEarthFeature("physical", "ocean", "50m")
    # main_geom = [contour for contour in nearth.geometries()][0]

    # mask = shapely.vectorized.contains(main_geom, lonreg2, latreg2)
    # m2 = np.where(((lonreg2 == -180.0) & (latreg2 > 71.5)), True, mask)
    # m2 = np.where(
    #     ((lonreg2 == -180.0) & (latreg2 < 70.95) & (latreg2 > 68.96)), True, m2
    # )
    # m2 = np.where(((lonreg2 == -180.0) & (latreg2 < 65.33)), True, m2)

    m2 = mask_ne(lonreg2, latreg2)

    #     m2 = np.where(((lonreg2 == 180.)&(latreg2>71.5)), True, m2)
    #     m2 = np.where(((lonreg2 == 180.)&(latreg2<70.95)&(latreg2>68.96)), True, m2)
    #     m2 = np.where(((lonreg2 == 180.)&(latreg2<65.33)), True, m2)

    for i, interpolated_instance in enumerate(interpolated):
        interpolated[i] = np.ma.masked_where(m2, interpolated[i])
        interpolated[i] = np.ma.masked_equal(interpolated[i], 0)

    if mapproj == "merc":
        fig, ax = plt.subplots(
            rowscol[0],
            rowscol[1],
            subplot_kw=dict(projection=ccrs.Mercator()),
            constrained_layout=True,
            figsize=figsize,
        )
    elif mapproj == "pc":
        fig, ax = plt.subplots(
            rowscol[0],
            rowscol[1],
            subplot_kw=dict(projection=ccrs.PlateCarree()),
            constrained_layout=True,
            figsize=figsize,
        )
    elif mapproj == "np":
        fig, ax = plt.subplots(
            rowscol[0],
            rowscol[1],
            subplot_kw=dict(projection=ccrs.NorthPolarStereo()),
            constrained_layout=True,
            figsize=figsize,
        )
    elif mapproj == "sp":
        fig, ax = plt.subplots(
            rowscol[0],
            rowscol[1],
            subplot_kw=dict(projection=ccrs.SouthPolarStereo()),
            constrained_layout=True,
            figsize=figsize,
        )
    elif mapproj == "rob":
        fig, ax = plt.subplots(
            rowscol[0],
            rowscol[1],
            subplot_kw=dict(projection=ccrs.Robinson()),
            constrained_layout=True,
            figsize=figsize,
        )
    if isinstance(ax, np.ndarray):
        ax = ax.flatten()
    else:
        ax = [ax]

    for ind, data_int in enumerate(interpolated):
        ax[ind].set_extent([left, right, down, up], crs=ccrs.PlateCarree())
        if levels:
            mmin, mmax, nnum = levels
            nnum = int(nnum)
        else:
            mmin = np.nanmin(data_int)
            mmax = np.nanmax(data_int)
            nnum = 40
        data_levels = np.linspace(mmin, mmax, nnum)
        if ptype == "cf":
            data_int_cyc, lon_cyc = add_cyclic_point(data_int, coord=lonreg)
            image = ax[ind].contourf(
                lon_cyc,
                latreg,
                data_int_cyc,
                levels=data_levels,
                transform=ccrs.PlateCarree(),
                cmap=colormap,
                extend="both",
            )
        elif ptype == "pcm":
            data_int_cyc, lon_cyc = add_cyclic_point(data_int, coord=lonreg)
            image = ax[ind].pcolormesh(
                lon_cyc,
                latreg,
                data_int_cyc,
                vmin=mmin,
                vmax=mmax,
                transform=ccrs.PlateCarree(),
                cmap=colormap,
            )
        else:
            raise ValueError("Inknown plot type {}".format(ptype))

        # ax.coastlines(resolution = '50m',lw=0.5)
        ax[ind].add_feature(
            cfeature.GSHHSFeature(levels=[1], scale="low", facecolor="lightgray")
        )
        if titles:
            ax[ind].set_title(titles.pop(0), size=20)

    for delind in range(ind + 1, len(ax)):
        fig.delaxes(ax[delind])

    cb = fig.colorbar(image, orientation="horizontal", ax=ax, pad=0.01, shrink=0.9)

    cb.ax.tick_params(labelsize=15)

    if units:
        cb.set_label(units, size=20)
    else:
        pass

    return ax


def plot_transect_map(
    lon_start, lat_start, lon_end, lat_end, mesh, npoints=30, view="w", stock_img=False
):
    # plt.figure(figsize=(10,10))
    lonlat = transect_get_lonlat(
        lon_start, lat_start, lon_end, lat_end, npoints=npoints
    )
    nodes = transect_get_nodes(lonlat, mesh)
    # dist   = transect_get_distance(lonlat)

    if view == "w":
        ax = plt.subplot(111, projection=ccrs.Mercator(central_longitude=0))
        ax.set_extent([180, -180, -80, 90], crs=ccrs.PlateCarree())
    elif view == "np":
        ax = plt.subplot(111, projection=ccrs.NorthPolarStereo(central_longitude=0))
        ax.set_extent([180, -180, 60, 90], crs=ccrs.PlateCarree())
    elif view == "sp":
        ax = plt.subplot(111, projection=ccrs.SouthPolarStereo(central_longitude=0))
        ax.set_extent([180, -180, -90, -50], crs=ccrs.PlateCarree())
    else:
        raise ValueError(
            'The "{}" is not recognized as valid view option.'.format(view)
        )

    ax.scatter(lonlat[:, 0], lonlat[:, 1], s=30, c="b", transform=ccrs.PlateCarree())
    ax.scatter(
        mesh.x2[nodes], mesh.y2[nodes], s=30, c="r", transform=ccrs.PlateCarree()
    )
    if stock_img == True:
        ax.stock_img()
    ax.coastlines(resolution="50m")
    return ax


def plot_transect(
    data3d,
    mesh,
    lon_start,
    lat_start,
    lon_end,
    lat_end,
    npoints=30,
    maxdepth=1000,
    label="$^{\circ}$C",
    title="",
    levels=None,
    cmap=cm.Spectral_r,
    ax=None,
    dist=None,
    nodes=None,
    ncols=2,
    figsize=None,
    transect_data=[],
    max_distance=1e6,
):

    depth_index = ind_for_depth(maxdepth, mesh)
    if not isinstance(data3d, list):
        if ax is None:
            ax = plt.gca()
            oneplot = True
        else:
            oneplot = False
        if (type(dist) is np.ndarray) and (type(nodes) is np.ndarray):
            if not (type(transect_data) is np.ma.core.MaskedArray):
                lonlat = transect_get_lonlat(
                    lon_start, lat_start, lon_end, lat_end, npoints=npoints
                )
                mask2d = transect_get_mask(nodes, mesh, lonlat, max_distance)
                transect_data = transect_get_data(data3d, nodes, mask2d)
        else:
            lonlat = transect_get_lonlat(
                lon_start, lat_start, lon_end, lat_end, npoints=npoints
            )
            nodes = transect_get_nodes(lonlat, mesh)
            dist = transect_get_distance(lonlat)
            # profile = transect_get_profile(nodes, mesh)
            if not (type(transect_data) is np.ma.core.MaskedArray):
                mask2d = transect_get_mask(nodes, mesh, lonlat, max_distance)
                transect_data = transect_get_data(data3d, nodes, mask2d)

        image = ax.contourf(
            dist,
            np.abs(mesh.zlev[:depth_index]),
            transect_data[:, :depth_index].T,
            levels=levels,
            cmap=cmap,
            extend="both",
        )
        ax.invert_yaxis()
        ax.set_title(title)
        ax.set_xlabel("km")
        ax.set_ylabel("m")

        if oneplot:
            cb = plt.colorbar(image)
            cb.set_label(label)

        return image
    else:
        ncols = float(ncols)
        nplots = len(data3d)
        nrows = math.ceil(nplots / ncols)
        ncols = int(ncols)
        nrows = int(nrows)
        nplot = 1

        if not figsize:
            figsize = (8 * ncols, 2 * nrows * ncols)
        fig, ax = plt.subplots(nrows, ncols, figsize=figsize)
        ax = ax.flatten()
        for ind, data in enumerate(data3d):
            if (type(dist) is np.ndarray) and (type(nodes) is np.ndarray):
                transect_data = transect_get_data(data, nodes)
            else:
                lonlat = transect_get_lonlat(
                    lon_start, lat_start, lon_end, lat_end, npoints=npoints
                )
                nodes = transect_get_nodes(lonlat, mesh)
                dist = transect_get_distance(lonlat)
                # profile = transect_get_profile(nodes, mesh)
                mask2d = transect_get_mask(nodes, mesh, lonlat, max_distance)
                transect_data = transect_get_data(data3d, nodes, max_distance)

            image = ax[ind].contourf(
                dist,
                np.abs(mesh.zlev[:depth_index]),
                transect_data[:, :depth_index].T,
                levels=levels,
                cmap=cmap,
                extend="both",
            )
            ax[ind].invert_yaxis()
            if not isinstance(title, list):
                ax[ind].set_title(title)
            else:
                ax[ind].set_title(title[ind])
            ax[ind].set_xlabel("km")
            ax[ind].set_ylabel("m")

            cb = fig.colorbar(image, orientation="horizontal", ax=ax[ind], pad=0.11)
            cb.set_label(label)
        for delind in range(ind + 1, len(ax)):

            fig.delaxes(ax[delind])

        fig.tight_layout()<|MERGE_RESOLUTION|>--- conflicted
+++ resolved
@@ -48,20 +48,7 @@
 import shapely.vectorized
 import joblib
 from .transect import *
-<<<<<<< HEAD
 import matplotlib
-
-def ftriplot(mesh, data2, contours, cmap=[], oce='global', do_cbar=True, mlabels=[0,0,0,0], plabels=[0,0,0,0], extend='both', data_on_elem=0):
-    if (cmap==[]):
-        cmap=plt.cm.jet
-    if (oce=='global'):
-        data2=np.copy(data2)
-
-        elem2=mesh.elem[mesh.no_cyclic_elem,:]
-
-        if data_on_elem==0:
-            d=data2[elem2].mean(axis=1)
-=======
 from .ut import mask_ne
 
 
@@ -86,7 +73,6 @@
 
         if data_on_elem == 0:
             d = data2[elem2].mean(axis=1)
->>>>>>> f86a54ea
         else:
             data2 = data2[mesh.no_cyclic_elem]
             d = data2
